/**
* \class CHRTF
*
* \brief Declaration of CHRTF class interface
* \version 
* \date	July 2016
*
* \authors 3DI-DIANA Research Group (University of Malaga), in alphabetical order: M. Cuevas-Rodriguez, C. Garre,  D. Gonzalez-Toledo, E.J. de la Rubia-Cuestas, L. Molina-Tanco ||
* Coordinated by , A. Reyes-Lecuona (University of Malaga) and L.Picinali (Imperial College London) ||
* \b Contact: areyes@uma.es and l.picinali@imperial.ac.uk
*
* \b Contributions: (additional authors/contributors can be added here)
*
* \b Project: 3DTI (3D-games for TUNing and lEarnINg about hearing aids) ||
* \b Website: http://3d-tune-in.eu/
*
* \b Copyright: University of Malaga and Imperial College London - 2018
*
* \b Licence: This copy of 3dti_AudioToolkit is licensed to you under the terms described in the 3DTI_AUDIOTOOLKIT_LICENSE file included in this distribution.
*
* \b Acknowledgement: This project has received funding from the European Union's Horizon 2020 research and innovation programme under grant agreement No 644051
*/


#ifndef _CHRTF_H_
#define _CHRTF_H_

#include <unordered_map>
#include <vector>
#include <utility>
#include <list>
#include <cstdint>
#include <Base/Listener.hpp>
#include <Common/Buffer.h>
#include <Common/ErrorHandler.hpp>
#include <Common/Fprocessor.h>
#include <Common/GlobalParameters.hpp>
#include <Common/CommonDefinitions.h>


#ifndef PI 
#define PI 3.14159265
#endif
#ifndef DEFAULT_RESAMPLING_STEP
#define DEFAULT_RESAMPLING_STEP 5
#endif

#ifndef DEFAULT_HRTF_MEASURED_DISTANCE
#define DEFAULT_HRTF_MEASURED_DISTANCE 1.95f
#endif

#define MAX_DISTANCE_BETWEEN_ELEVATIONS 5
#define NUMBER_OF_PARTS 4 
#define MARGIN 10
#define ELEVATION_NORTH_POLE 90
#define ELEVATION_SOUTH_POLE 270


//#define EPSILON 0.01f;

/*! \file */

// Structs and types definitions 

/** \brief Defines and holds data to work with orientations
*/
struct orientation
{
	int32_t azimuth;	///< Azimuth angle in degrees
	int32_t elevation;	///< Elevation angle in degrees
    orientation(int32_t _azimuth, int32_t _elevation):azimuth{_azimuth}, elevation{_elevation}{}
    orientation():orientation{0,0}{}
    bool operator==(const orientation& oth) const
    {
        return ((this->azimuth == oth.azimuth) && (this->elevation == oth.elevation));
    }
};

/** \brief Type definition for a left-right pair of impulse response with the ITD removed and stored in a specific struct field
*/
struct THRIRStruct {
	uint64_t leftDelay;				///< Left delay, in number of samples
	uint64_t rightDelay;			///< Right delay, in number of samples
	CMonoBuffer<float> leftHRIR;	///< Left impulse response data
	CMonoBuffer<float> rightHRIR;	///< Right impulse response data
};

/** \brief Type definition for a left-right pair of impulse response subfilter set with the ITD removed and stored in a specific struct field
*/
struct THRIRPartitionedStruct {
	uint64_t leftDelay;				///< Left delay, in number of samples
	uint64_t rightDelay;			///< Right delay, in number of samples
	std::vector<CMonoBuffer<float>> leftHRIR_Partitioned;	///< Left partitioned impulse response data
	std::vector<CMonoBuffer<float>> rightHRIR_Partitioned;	///< Right partitioned impulse response data
};

/** \brief Type definition for an impulse response with the ITD removed and stored in a specific struct field
*/
struct oneEarHRIR_struct {
	uint64_t delay;				///< Delay, in number of samples
	CMonoBuffer<float> HRIR;	///< Impulse response data
};

/** \brief Type definition for an impulse response subfilter set with the ITD removed and stored in a specific struct field
*/
struct TOneEarHRIRPartitionedStruct {
	std::vector<CMonoBuffer<float>> HRIR_Partitioned;	///< Partitioned impulse response data
	uint64_t delay;				///< Delay, in number of samples
};

/**	\brief Type definition for barycentric coordinates
*/
struct TBarycentricCoordinatesStruct {
	float alpha;	///< Coordinate alpha
	float beta;		///< Coordinate beta
	float gamma;	///< Coordinate gamma
};

namespace std
{
	//[TBC]
    template<>
    struct hash<orientation>
    {
        // adapted from http://en.cppreference.com/w/cpp/utility/hash
        size_t operator()(const orientation & key) const
        {
            size_t h1 = std::hash<int32_t>()(key.azimuth);
            size_t h2 = std::hash<int32_t>()(key.elevation);
            return h1 ^ (h2 << 1);  // exclusive or of hash functions for each int.
        }
    };
}


/** \brief Type definition for the HRTF table
*/
typedef std::unordered_map<orientation, THRIRStruct> T_HRTFTable;

/** \brief Type definition for the HRTF partitioned table used when UPConvolution is activated
*/
typedef std::unordered_map<orientation, THRIRPartitionedStruct> T_HRTFPartitionedTable;

/** \brief Type definition for a distance-orientation pair
*/
typedef std::pair <float, orientation> T_PairDistanceOrientation;

namespace BRTBase { class CListener; }

namespace BRTServices
{
	//class CCore;
	//class CListener;

	/** \details This class gets impulse response data to compose HRTFs and implements different algorithms to interpolate the HRIR functions.
	*/
	class CHRTF
	{
	public:
		
		/** \brief Constructor with parameters
		*	\param [in] _ownerListener pointer to already created listener object
		*	\details By default, customized ITD is switched off and resampling step is set to 5 degrees
		*   \eh Nothing is reported to the error handler.
		*/
		/*CHRTF(BRTBase::CListener* _ownerListener)
			:ownerListener{ _ownerListener }, enableCustomizedITD{ false }, resamplingStep{ DEFAULT_RESAMPLING_STEP }, HRIRLength{ 0 }, HRTFLoaded{ false }, setupInProgress{ false }, distanceOfMeasurement { DEFAULT_HRTF_MEASURED_DISTANCE }
		{}*/

		/** \brief Default Constructor
		*	\details By default, customized ITD is switched off, resampling step is set to 5 degrees and listener is a null pointer
		*   \eh Nothing is reported to the error handler.
		*/
		CHRTF()
			:enableCustomizedITD{ false }, resamplingStep{ DEFAULT_RESAMPLING_STEP }, HRIRLength{ 0 }, fileName {""},
			HRTFLoaded{ false }, setupInProgress{ false }, distanceOfMeasurement{ DEFAULT_HRTF_MEASURED_DISTANCE }, headRadius{ DEFAULT_LISTENER_HEAD_RADIOUS }, leftEarLocalPosition {Common::CVector3()}, rightEarLocalPosition{ Common::CVector3() }
		{}

		/** \brief Get size of each HRIR buffer
		*	\retval size number of samples of each HRIR buffer for one ear
		*   \eh Nothing is reported to the error handler.
		*/
		int32_t GetHRIRLength() const
		{
			return HRIRLength;
		}


		void SetResamplingStep(int _resamplingStep) {
			resamplingStep = _resamplingStep;
		}

		int GetResamplingStep() {
			return resamplingStep;
		}

		/** \brief Start a new HRTF configuration
		*	\param [in] _HRIRLength buffer size of the HRIR to be added		
		*   \eh On success, RESULT_OK is reported to the error handler.
		*       On error, an error code is reported to the error handler.
		*/
		void BeginSetup(int32_t _HRIRLength, float _distance)		
		{
			//if ((ownerListener != nullptr) && ownerListener->ownerCore!=nullptr)
			{
				//Update parameters			
				HRIRLength = _HRIRLength;
				distanceOfMeasurement = _distance;
				bufferSize = globalParameters.GetBufferSize();

				float partitions = (float)HRIRLength / (float)bufferSize;
				HRIR_partitioned_NumberOfSubfilters = static_cast<int>(std::ceil(partitions));

				//Clear every table			
				t_HRTF_DataBase.clear();
				t_HRTF_Resampled_frequency.clear();
				t_HRTF_Resampled_partitioned.clear();

				//Change class state
				setupInProgress = true;
				HRTFLoaded = false;

				sphereBorder = 360.0f;

				SET_RESULT(RESULT_OK, "HRTF Setup started");
			}
			/*else
			{
				SET_RESULT(RESULT_ERROR_NULLPOINTER, "Error in HRTF Begin Setup: OwnerCore or OwnerListener are nullPtr");
			}	*/
		}

		/** \brief Set the full HRIR matrix.
		*	\param [in] newTable full table with all HRIR data
		*   \eh Nothing is reported to the error handler.
		*/		
		void AddHRTFTable(T_HRTFTable&& newTable)
		{
			if (setupInProgress) {
				t_HRTF_DataBase = newTable;
			}
		}

		/** \brief Add a new HRIR to the HRTF table
		*	\param [in] azimuth azimuth angle in degrees
		*	\param [in] elevation elevation angle in degrees
		*	\param [in] newHRIR HRIR data for both ears
		*   \eh Warnings may be reported to the error handler.
		*/
		void AddHRIR(float _azimuth, float _elevation, THRIRStruct && newHRIR)		
		{
			if (setupInProgress) {
				bool returnValue = Emplace_inHRTFDatabase_WithAngleRoundToHundredth(_azimuth, _elevation, std::move(newHRIR));
				//Error handler
				if (returnValue) { /*SET_RESULT(RESULT_OK, "HRIR emplaced into t_HRTF_DataBase succesfully"); */ }
				else { SET_RESULT(RESULT_WARNING, "Error emplacing HRIR in t_HRTF_DataBase map in position ["+ std::to_string(_azimuth) + ", " + std::to_string(_elevation)+ "]"); }
			}
		}

		/** \brief Stop the HRTF configuration		
		*   \eh On success, RESULT_OK is reported to the error handler.
		*       On error, an error code is reported to the error handler.
		*/		
		void EndSetup()
		{
			if (setupInProgress) {
				if (!t_HRTF_DataBase.empty())
				{
					//Delete the common delay of every HRIR functions of the DataBase Table
					RemoveCommonDelay_HRTFDataBaseTable();

					//HRTF Resampling methdos
					CalculateHRIR_InPoles(resamplingStep);	//Specific method for LISTEN DataBase

					CalculateResampled_HRTFTable(resamplingStep);

					FillOutTableOfAzimuth360(resamplingStep);

					//Setup values
					auto it = t_HRTF_Resampled_partitioned.begin();
					HRIR_partitioned_SubfilterLength = it->second.leftHRIR_Partitioned[0].size();
					setupInProgress = false;
					HRTFLoaded = true;

					SET_RESULT(RESULT_OK, "HRTF Matrix resample completed succesfully");
				}
				else
				{
					// TO DO: Should be ASSERT?
					SET_RESULT(RESULT_ERROR_NOTSET, "The t_HRTF_DataBase map has not been set");
				}
			}
		}

		/** \brief Switch on ITD customization in accordance with the listener head radius
		*   \eh Nothing is reported to the error handler.
		*/		
		void EnableHRTFCustomizedITD() {
			enableCustomizedITD = true;
		}

		/** \brief Switch off ITD customization in accordance with the listener head radius
		*   \eh Nothing is reported to the error handler.
		*/		
		void DisableHRTFCustomizedITD() {
			enableCustomizedITD = false;
		}

		/** \brief Get the flag for HRTF cutomized ITD process
		*	\retval HRTFCustomizedITD if true, the HRTF ITD customization process based on the head circumference is enabled
		*   \eh Nothing is reported to the error handler.
		*/		
		bool IsHRTFCustomizedITDEnabled()
		{
			return enableCustomizedITD;
		}

		/** \brief Get interpolated HRIR buffer with Delay, for one ear
		*	\param [in] ear for which ear we want to get the HRIR 
		*	\param [in] _azimuth azimuth angle in degrees
		*	\param [in] _elevation elevation angle in degrees
		*	\param [in] runTimeInterpolation switch run-time interpolation
		*	\retval HRIR interpolated buffer with delay for specified ear
		*   \eh On error, an error code is reported to the error handler.
		*       Warnings may be reported to the error handler.
		*/		
		const oneEarHRIR_struct GetHRIR_frequency(Common::T_ear ear, float _azimuth, float _elevation, bool runTimeInterpolation) const
		{
			if (ear == Common::T_ear::BOTH || ear == Common::T_ear::NONE)
			{
				SET_RESULT(RESULT_ERROR_NOTALLOWED, "Attempt to get HRIR for a wrong ear (BOTH or NONE)");
				return emptyOneEarHRIR;
			}

			oneEarHRIR_struct s_HRIR;

			if (!setupInProgress)
			{
				if (runTimeInterpolation)
				{
					// TODO: Modify the orientation one degree resolution as in the partitioned get method
					int iazimuth = static_cast<int>(round(_azimuth));
					int ielevation = static_cast<int>(round(_elevation));
					// HRTF table does not contain data for azimuth = 360, which has the same values as azimuth = 0, for every elevation
					if (iazimuth == 360) { iazimuth = 0; }
					if (ielevation == 360) { ielevation = 0; }
					// When elevation is 90 or 270 degrees, the HRIR value is the same one for every azimuth
					if ((ielevation == 90) || (ielevation == 270)) { iazimuth = 0; }

					auto it = t_HRTF_Resampled_frequency.find(orientation(iazimuth, ielevation));
					if (it != t_HRTF_Resampled_frequency.end())
					{
						if (ear == Common::T_ear::LEFT)
						{
							s_HRIR.delay = it->second.leftDelay;
							s_HRIR.HRIR = it->second.leftHRIR;
						}
						else
						{
							s_HRIR.delay = it->second.rightDelay;
							s_HRIR.HRIR = it->second.rightHRIR;
						}
					}
					else
					{
						//Run time interpolation ON
						s_HRIR = GetHRIR_InterpolationMethod(ear, iazimuth, ielevation);
					}

					//Modify delay if customized delay is activate
					if (enableCustomizedITD) {
						s_HRIR.delay = GetCustomizedDelay(iazimuth, ielevation, ear);
					}

					return s_HRIR;
				}
				else
				{
					//Run time interpolation OFF
					int nearestAzimuth = static_cast<int>(round(_azimuth / resamplingStep) * resamplingStep);
					int nearestElevation = static_cast<int>(round(_elevation / resamplingStep) * resamplingStep);
					// HRTF table does not contain data for azimuth = 360, which has the same values as azimuth = 0, for every elevation
					if (nearestAzimuth == 360) { nearestAzimuth = 0; }
					if (nearestElevation == 360) { nearestElevation = 0; }
					// When elevation is 90 or 270 degrees, the HRIR value is the same one for every azimuth
					if ((nearestElevation == 90) || (nearestElevation == 270)) { nearestAzimuth = 0; }

					auto it = t_HRTF_Resampled_frequency.find(orientation(nearestAzimuth, nearestElevation));
					if (it != t_HRTF_Resampled_frequency.end())
					{
						if (ear == Common::T_ear::LEFT)
						{
							s_HRIR.delay = it->second.leftDelay;
							s_HRIR.HRIR = it->second.leftHRIR;
						}
						else
						{
							s_HRIR.delay = it->second.rightDelay;
							s_HRIR.HRIR = it->second.rightHRIR;
						}
						//Modify delay if customized delay is activate
						if (enableCustomizedITD) {
							s_HRIR.delay = GetCustomizedDelay(nearestAzimuth, nearestElevation, ear);
						}
						return s_HRIR;
					}
					else
					{
						SET_RESULT(RESULT_ERROR_NOTSET, "GetInterpolated_HRIR_frequency: HRIR not found");
						return emptyOneEarHRIR;
					}
				}
			}
			else
			{
				SET_RESULT(RESULT_ERROR_NOTSET, "GetInterpolated_HRIR_frequency: HRTF Set up in progress");
				return emptyOneEarHRIR;
			}
			SET_RESULT(RESULT_WARNING, "GetInterpolated_HRIR_frequency return empty");
			return emptyOneEarHRIR;
		}

		/** \brief Get interpolated and partitioned HRIR buffer with Delay, for one ear
		*	\param [in] ear for which ear we want to get the HRIR
		*	\param [in] _azimuth azimuth angle in degrees
		*	\param [in] _elevation elevation angle in degrees
		*	\param [in] runTimeInterpolation switch run-time interpolation
		*	\retval HRIR interpolated buffer with delay for specified ear
		*   \eh On error, an error code is reported to the error handler.
		*       Warnings may be reported to the error handler.
		*/
		const std::vector<CMonoBuffer<float>> GetHRIR_partitioned(Common::T_ear ear, float _azimuth, float _elevation, bool runTimeInterpolation) const
		//const std::vector<CMonoBuffer<float>> CHRTF::GetHRIR_partitioned(Common::T_ear ear, float _azimuth, float _elevation, bool runTimeInterpolation) const
		{
			if (ear == Common::T_ear::BOTH || ear == Common::T_ear::NONE)
			{
				SET_RESULT(RESULT_ERROR_NOTALLOWED, "Attempt to get HRIR for a wrong ear (BOTH or NONE)");
			}

			std::vector<CMonoBuffer<float>> newHRIR;

			if (!setupInProgress)
			{
				if (runTimeInterpolation)
				{
					if (Common::AreSame(_azimuth, sphereBorder, epsilon_sewing)) { _azimuth = 0.0f; }
					if (Common::AreSame(_elevation, sphereBorder, epsilon_sewing)) { _elevation = 0.0f; }

					//If we are in the sphere poles, do not perform the interpolation (the HRIR value for this orientations have been calculated with a different method in the resampled methods, because our barycentric interpolation method doesn't work in the poles)
					int iazimuth = static_cast<int>(round(_azimuth));
					int ielevation = static_cast<int>(round(_elevation));
					if ((ielevation == 90) || (ielevation == 270))
					{
						//In the sphere poles the azimuth is always 0 degrees
						iazimuth = 0.0f;
						auto it = t_HRTF_Resampled_partitioned.find(orientation(iazimuth, ielevation));
						if (it != t_HRTF_Resampled_partitioned.end())
						{
							if (ear == Common::T_ear::LEFT)
							{
								newHRIR = it->second.leftHRIR_Partitioned;
							}
							else
							{
								newHRIR = it->second.rightHRIR_Partitioned;
							}
						}
						else
						{
							SET_RESULT(RESULT_WARNING, "Orientations in GetHRIR_partitioned() not found");
						}
					}

					else
					{
						//Run time interpolation ON
						newHRIR = GetHRIR_partitioned_InterpolationMethod(ear, _azimuth, _elevation);
					}

					return newHRIR;
				}
				else
				{
					//Run time interpolation OFF
					int nearestAzimuth = static_cast<int>(round(_azimuth / resamplingStep) * resamplingStep);
					int nearestElevation = static_cast<int>(round(_elevation / resamplingStep) * resamplingStep);
					// HRTF table does not contain data for azimuth = 360, which has the same values as azimuth = 0, for every elevation
					if (nearestAzimuth == 360) { nearestAzimuth = 0; }
					if (nearestElevation == 360) { nearestElevation = 0; }
					// When elevation is 90 or 270 degrees, the HRIR value is the same one for every azimuth
					if ((nearestElevation == 90) || (nearestElevation == 270)) { nearestAzimuth = 0; }

					auto it = t_HRTF_Resampled_partitioned.find(orientation(nearestAzimuth, nearestElevation));
					if (it != t_HRTF_Resampled_partitioned.end())
					{
						if (ear == Common::T_ear::LEFT)
						{
							newHRIR = it->second.leftHRIR_Partitioned;
						}
						else
						{
							newHRIR = it->second.rightHRIR_Partitioned;
						}
						return newHRIR;
					}
					else
					{
						SET_RESULT(RESULT_ERROR_NOTSET, "GetHRIR_partitioned: HRIR not found");
					}
				}
			}
			else
			{
				SET_RESULT(RESULT_ERROR_NOTSET, "GetHRIR_partitioned: HRTF Setup in progress return empty");
			}
			SET_RESULT(RESULT_WARNING, "GetHRIR_partitioned return empty");
			return *new std::vector<CMonoBuffer<float>>();
		}


		/** \brief Get the HRIR delay, in number of samples, for one ear
		*	\param [in] ear for which ear we want to get the HRIR
		*	\param [in] _azimuthCenter azimuth angle from the source and the listener head center in degrees
		*	\param [in] _elevationCenter elevation angle from the source and the listener head center in degrees
		*	\param [in] runTimeInterpolation switch run-time interpolation
		*	\retval HRIR interpolated buffer with delay for specified ear
		*   \eh On error, an error code is reported to the error handler.
		*       Warnings may be reported to the error handler.
		*/
		float GetHRIRDelay(Common::T_ear ear, float _azimuthCenter, float _elevationCenter, bool runTimeInterpolation)
		//float CHRTF::GetHRIRDelay(Common::T_ear ear, float _azimuthCenter, float _elevationCenter, bool runTimeInterpolation)
		{
			float HRIR_delay = 0.0f;

			if (ear == Common::T_ear::BOTH || ear == Common::T_ear::NONE)
			{
				SET_RESULT(RESULT_ERROR_NOTALLOWED, "GetHRIRDelay: Attempt to get the delay of the HRIR for a wrong ear (BOTH or NONE)");
			}

			if (!setupInProgress)
			{
				//Modify delay if customized delay is activate
				if (enableCustomizedITD)
				{
					HRIR_delay = GetCustomizedDelay(_azimuthCenter, _elevationCenter, ear);
				}
				else
				{
					if (runTimeInterpolation)
					{
						if (Common::AreSame(_azimuthCenter, sphereBorder, epsilon_sewing)) { _azimuthCenter = 0.0f; }
						if (Common::AreSame(_elevationCenter, sphereBorder, epsilon_sewing)) { _elevationCenter = 0.0f; }

						//If we are in the sphere poles, do not perform the interpolation (the HRIR value for this orientations have been calculated with a different method in the resampled methods, because our barycentric interpolation method doesn't work in the poles)
						int iazimuth = static_cast<int>(round(_azimuthCenter));
						int ielevation = static_cast<int>(round(_elevationCenter));
						if ((ielevation == 90) || (ielevation == 270))
						{
							//In the sphere poles the azimuth is always 0 degrees
							iazimuth = 0.0f;
							auto it = t_HRTF_Resampled_partitioned.find(orientation(iazimuth, ielevation));
							if (it != t_HRTF_Resampled_partitioned.end())
							{
								if (ear == Common::T_ear::LEFT)
								{
									HRIR_delay = it->second.leftDelay;
								}
								else
								{
									HRIR_delay = it->second.rightDelay;
								}
							}
							else
							{
								SET_RESULT(RESULT_WARNING, "Orientations in GetHRIRDelay() not found");
							}
						}

						else
						{
							//Run time interpolation ON
							HRIR_delay = GetHRIRDelayInterpolationMethod(ear, _azimuthCenter, _elevationCenter);
						}

						return HRIR_delay;

					}
					else
					{
						//Run time interpolation OFF
						int nearestAzimuth = static_cast<int>(round(_azimuthCenter / resamplingStep) * resamplingStep);
						int nearestElevation = static_cast<int>(round(_elevationCenter / resamplingStep) * resamplingStep);
						// HRTF table does not contain data for azimuth = 360, which has the same values as azimuth = 0, for every elevation
						if (nearestAzimuth == 360) { nearestAzimuth = 0; }
						if (nearestElevation == 360) { nearestElevation = 0; }
						// When elevation is 90 or 270 degrees, the HRIR value is the same one for every azimuth
						if ((nearestElevation == 90) || (nearestElevation == 270)) { nearestAzimuth = 0; }

						auto it = t_HRTF_Resampled_partitioned.find(orientation(nearestAzimuth, nearestElevation));
						if (it != t_HRTF_Resampled_partitioned.end())
						{
							if (ear == Common::T_ear::LEFT)
							{
								HRIR_delay = it->second.leftDelay;
							}
							else
							{
								HRIR_delay = it->second.rightDelay;
							}

							return HRIR_delay;
						}
						else
						{
							SET_RESULT(RESULT_ERROR_NOTSET, "GetHRIRDelay: HRIR not found");
						}
					}
				}
			}
			else
			{
				SET_RESULT(RESULT_ERROR_NOTSET, "GetHRIRDelay: HRTF Setup in progress return empty");
			}

			SET_RESULT(RESULT_WARNING, "GetHRIRDelay return delay=0");
			return HRIR_delay;
		}

		/** \brief	Get the number of subfilters (blocks) in which the HRIR has been partitioned
		*	\retval n Number of HRIR subfilters
		*   \eh Nothing is reported to the error handler.
		*/		
		const int32_t GetHRIRNumberOfSubfilters() const {
			return HRIR_partitioned_NumberOfSubfilters;
		}

		/** \brief	Get the size of subfilters (blocks) in which the HRIR has been partitioned, every subfilter has the same size
		*	\retval size Size of HRIR subfilters
		*   \eh Nothing is reported to the error handler.
		*/		
		const int32_t GetHRIRSubfilterLength() const {
			return HRIR_partitioned_SubfilterLength;
		}

		/** \brief	Get if the HRTF has been loaded
		*	\retval isLoadead bool var that is true if the HRTF has been loaded
		*   \eh Nothing is reported to the error handler.
		*/		
		bool IsHRTFLoaded()
		{
			return HRTFLoaded;
		}

		/** \brief Get raw HRTF table
		*	\retval table raw HRTF table
		*   \eh Nothing is reported to the error handler.
		*/		
		const T_HRTFTable& GetRawHRTFTable() const
		{
			return t_HRTF_DataBase;
		}

		/** \brief	Calculate the ITD value for a specific source
		*   \param [in]	_azimuth		source azimuth in degrees
		*   \param [in]	_elevation		source elevation in degrees
		*   \param [in]	ear				ear where the ITD is calculated (RIGHT, LEFT)
		*   \return ITD ITD calculated with the current listener head circunference
		*   \eh Nothing is reported to the error handler.
		*/
		const unsigned long GetCustomizedDelay(float _azimuth, float _elevation, Common::T_ear ear)const
		//const unsigned long CHRTF::GetCustomizedDelay(float _azimuth, float _elevation, Common::T_ear ear)  const
		{

			float rAzimuth = _azimuth * PI / 180;
			float rElevation = _elevation * PI / 180;

			//Calculate the customized delay
			unsigned long customizedDelay = 0;
			float interauralAzimuth = std::asin(std::sin(rAzimuth) * std::cos(rElevation));

			float ITD = CalculateITDFromHeadRadius(headRadius /*ownerListener->GetHeadRadius()*/, interauralAzimuth);

			if ((ITD > 0 && ear == Common::T_ear::RIGHT) || (ITD < 0 && ear == Common::T_ear::LEFT)) {
				customizedDelay = static_cast <unsigned long> (round(std::abs(globalParameters.GetSampleRate() * ITD)));
			}
			return customizedDelay;
		}


		/** \brief	Get the distance where the HRTF has been measured
		*   \return distance of the speakers structure to calculate the HRTF
		*   \eh Nothing is reported to the error handler.
		*/		
		float GetHRTFDistanceOfMeasurement() {
			return distanceOfMeasurement;
		}


		/** \brief Set the name of the SOFA file 
		*    \param [in]	_fileName		string contains filename
		*/
		void SetFilename(std::string _fileName) {
			fileName = _fileName;
		}

		/** \brief Get the name of the SOFA file 
		*   \return string contains filename
		*/
		std::string GetFilename() { 
			return fileName;
		}

		/** \brief	Get the radius of the listener head
		*   \return listenerHeadRadius in meters
		*   \eh Nothing is reported to the error handler.
		*/
		float GetHeadRadius() {
			return headRadius;
		}

		/** \brief	Set the relative position of one ear (to the listener head center)
		* 	\param [in]	_ear			ear type
		*   \param [in]	_earPosition	ear local position
		*   \eh <<Error not allowed>> is reported to error handler
		*/
		void SetEarPosition( Common::T_ear _ear, Common::CVector3 _earPosition) {
			if (_ear == Common::T_ear::LEFT)		{ leftEarLocalPosition = _earPosition; }
			else if (_ear == Common::T_ear::RIGHT)	{ rightEarLocalPosition = _earPosition; }
			else if (_ear == Common::T_ear::BOTH || _ear == Common::T_ear::NONE)
			{
				SET_RESULT(RESULT_ERROR_NOTALLOWED, "Attempt to set listener ear transform for BOTH or NONE ears");
			}
		}

		/** \brief	Get the relative position of one ear (to the listener head center)
		* 	\param [in]	_ear			ear type
		*   \return  Ear local position in meters
		*   \eh <<Error not allowed>> is reported to error handler
		*/
		Common::CVector3 GetEarLocalPosition(Common::T_ear _ear) {
			if (enableCustomizedITD) {
				return CalculateEarLocalPositionFromHeadRadius(_ear);
			}
			else {
				if (_ear == Common::T_ear::LEFT)		{ return leftEarLocalPosition; }
				else if (_ear == Common::T_ear::RIGHT)	{ return rightEarLocalPosition; }
				else if (_ear == Common::T_ear::BOTH || _ear == Common::T_ear::NONE)
				{
					SET_RESULT(RESULT_ERROR_NOTALLOWED, "Attempt to set listener ear transform for BOTH or NONE ears");
					return Common::CVector3();
				}
			}
		}

		/** \brief	Calculate the relative position of one ear taking into account the listener head radius
		*	\param [in]	_ear			ear type
		*   \return  Ear local position in meters
		*   \eh <<Error not allowed>> is reported to error handler
		*/
		Common::CVector3 CalculateEarLocalPositionFromHeadRadius(Common::T_ear ear) {
			if (ear == Common::T_ear::BOTH || ear == Common::T_ear::NONE)
			{
				SET_RESULT(RESULT_ERROR_NOTALLOWED, "Attempt to get listener ear transform for BOTH or NONE ears");
				return Common::CVector3();
			}

			Common::CVector3 earLocalPosition = Common::CVector3::ZERO();
			if (ear == Common::T_ear::LEFT) {
				earLocalPosition.SetAxis(RIGHT_AXIS, -headRadius);
			}
			else
				earLocalPosition.SetAxis(RIGHT_AXIS, headRadius);

			return earLocalPosition;
		}



	private:
		///////////////
		// ATTRIBUTES
		///////////////
		//BRTBase::CListener* ownerListener;						// owner Listener
		int32_t HRIRLength;								// HRIR vector length
		int32_t bufferSize;								// Input signal buffer size
		//int32_t sampleRate;							// Sample Rate		
		int32_t HRIR_partitioned_NumberOfSubfilters;	// Number of subfilters (blocks) for the UPC algorithm
		int32_t HRIR_partitioned_SubfilterLength;		// Size of one HRIR subfilter
		float distanceOfMeasurement;					//Distance where the HRIR have been measurement
		float headRadius;								// Head radius of listener 
		Common::CVector3 leftEarLocalPosition;			// Listener left ear relative position
		Common::CVector3 rightEarLocalPosition;			// Listener right ear relative position


		float sphereBorder;						// Define spheere "sewing"
		float epsilon_sewing = 0.001f;

		bool setupInProgress;						// Variable that indicates the HRTF add and resample algorithm are in process
		bool HRTFLoaded;							// Variable that indicates if the HRTF has been loaded correctly
		bool bInterpolatedResampleTable;			// If true: calculate the HRTF resample matrix with interpolation
		int resamplingStep; 						// HRTF Resample table step (azimuth and elevation)
		bool enableCustomizedITD;					// Indicate the use of a customized delay
		std::string fileName;

		// HRTF tables			
		T_HRTFTable				t_HRTF_DataBase;
		T_HRTFTable				t_HRTF_Resampled_frequency;
		T_HRTFPartitionedTable	t_HRTF_Resampled_partitioned;

		// Empty object to return in some methods
		THRIRStruct						emptyHRIR;
		THRIRPartitionedStruct			emptyHRIR_partitioned;
		CMonoBuffer<float>				emptyMonoBuffer;
		oneEarHRIR_struct				emptyOneEarHRIR;
		TOneEarHRIRPartitionedStruct	emptyOneEarHRIR_partitioned;

		Common::CGlobalParameters globalParameters;

		/////////////
		// METHODS
		/////////////

		//	Fill out the HRTF for every azimuth and two specific elevations: 90 and 270 degrees		
		void CalculateHRIR_InPoles(int _resamplingStep)
		{
			THRIRStruct precalculatedHRIR_270, precalculatedHRIR_90;
			bool found = false;
			//Clasify every HRIR of the HRTF into the two hemispheres by their orientations
			std::vector<orientation> keys_southernHemisphere, keys_northenHemisphere;
			int iAzimuthPoles = 0;
			int iElevationNorthPole = ELEVATION_NORTH_POLE;
			int iElevationSouthPole = ELEVATION_SOUTH_POLE;

			//	NORTHERN HEMOSPHERE POLES (90 degrees elevation ) ____________________________________________________________________________
			auto it90 = Find_inHRTFDatabase_withAngleRoundToHundredth(iAzimuthPoles, iElevationNorthPole);

			if (it90 != t_HRTF_DataBase.end())
			{ 
				precalculatedHRIR_90 = it90->second; 
			}
			else
			{
				keys_northenHemisphere.reserve(t_HRTF_DataBase.size());
				
				for (auto& it : t_HRTF_DataBase)
				{
					if (DivideByOneHundred(it.first.elevation) < iElevationNorthPole) { keys_northenHemisphere.push_back(OrientationDividedByOneHundred(it.first)); }
				}
				// sort using a custom function object
				struct { bool operator()(orientation a, orientation b) const { return a.elevation > b.elevation;}
				} customLess;
				std::sort(keys_northenHemisphere.begin(), keys_northenHemisphere.end(), customLess);

				precalculatedHRIR_90 = CalculateHRIR_InOneHemispherePole(keys_northenHemisphere);

				SET_RESULT(RESULT_WARNING, "HRIR interpolated in the pole [ " + std::to_string(iAzimuthPoles) + ", " + std::to_string(iElevationNorthPole) + "]");
			}

			//	SOURTHERN HEMOSPHERE POLES (270 degrees elevation) ____________________________________________________________________________
			auto it270 = Find_inHRTFDatabase_withAngleRoundToHundredth(iAzimuthPoles, iElevationSouthPole);

			if (it270 != t_HRTF_DataBase.end())
			{
				precalculatedHRIR_270 = it270->second;
			}
			else
			{
				keys_southernHemisphere.reserve(t_HRTF_DataBase.size());
				for (auto& it : t_HRTF_DataBase)
				{
					if (DivideByOneHundred(it.first.elevation) > iElevationSouthPole) { keys_southernHemisphere.push_back(OrientationDividedByOneHundred(it.first));}
				}
				//Get a vector of iterators ordered from highest to lowest elevation.		
				struct {
					bool operator()(orientation a, orientation b) const	{ return a.elevation < b.elevation; }
				} customLess;
				std::sort(keys_southernHemisphere.begin(), keys_southernHemisphere.end(), customLess);

				precalculatedHRIR_270 = CalculateHRIR_InOneHemispherePole(keys_southernHemisphere);
				
				SET_RESULT(RESULT_WARNING, "HRIR interpolated in the pole [ " + std::to_string(iAzimuthPoles) + ", " + std::to_string(iElevationSouthPole) + "]");
			}
			// Fill out the table for "every azimuth in the pole" ____________________________________________________________________________
			for (int i = 0; i < 360; i = i + _resamplingStep)
			{
				//Elevation 90 degrees
				Emplace_inHRTFDatabase_WithAngleRoundToHundredth(i, iElevationNorthPole, precalculatedHRIR_90);
				//Elevation 270 degrees
				Emplace_inHRTFDatabase_WithAngleRoundToHundredth(i, iElevationSouthPole, precalculatedHRIR_270);
			}
		}

		//	Calculate the HRIR in the pole of one of the hemispheres
		//param hemisphereParts	vector of the HRTF orientations of the hemisphere		
		THRIRStruct CalculateHRIR_InOneHemispherePole(std::vector<orientation> keys_hemisphere)
		{
			THRIRStruct calculatedHRIR;
<<<<<<< HEAD
			std::vector < vector <orientation>> hemisphereParts;
			hemisphereParts.resize(NUMBER_OF_PARTS); 
			int border = std::ceil(360.0f / NUMBER_OF_PARTS);
=======
			std::vector < std::vector <orientation>> hemisphereParts;
			hemisphereParts.resize(NUMBER_OF_PARTS);
			int border = std::ceil(RoundToHundredth(360.0f) / NUMBER_OF_PARTS);
>>>>>>> 7dca12f5

			auto currentElevation = keys_hemisphere.begin()->elevation;
			for (auto& it : keys_hemisphere)
			{
				if (it.elevation == currentElevation)
				{
					//Clasify each orientation in its corresponding hemisphere part group (by the azimuth value). The number of the parts and the size depend on the NUMBER_OF_PARTS value
					int32_t currentAzimuth = it.azimuth;
					for (int j = 0; j < NUMBER_OF_PARTS; j++)
					{
						if (currentAzimuth >= (border * j) && currentAzimuth < (border * (j + 1))) {
							hemisphereParts[j].push_back(it);
							break;
						}
					}
				}
				else
				{
					//Check if there are values in every hemisphere part
					bool everyPartWithValues = true;
					for (int j = 0; j < NUMBER_OF_PARTS; j++)
					{
						everyPartWithValues = everyPartWithValues & (hemisphereParts[j].size() > 0);
					}

					//If hemisphere every part has at list a value, the algorithm of select the interpolated HRIR finish
					if (everyPartWithValues) { break; }
					//else, the algorithm continue, unless the elevation is MAX_DISTANCE_BETWEEN_ELEVATIONS bigger than the first selected elevation
					else
					{
						currentElevation = it.elevation;
						if (currentElevation > (keys_hemisphere.begin()->elevation + MAX_DISTANCE_BETWEEN_ELEVATIONS))
						{
							break;
						}
						else 
						{
							int32_t currentAzimuth = it.azimuth;
							for (int j = 0; j < NUMBER_OF_PARTS; j++)
							{
								//The iterator (it) has moved fordward, so this orientation must be clasified a hemispehere part group
								if (currentAzimuth >= (border * j) && currentAzimuth < (border * (j + 1))) {
									hemisphereParts[j].push_back(it);
									break;
								}
							}
						}
					} //END else 'if(everyPartWithValues)'
				}// END else of 'if(it.elevation == currentElevation)'
			}//END loop keys_hemisphere

			 //Calculate the delay and the HRIR of each hemisphere part
			float totalDelay_left = 0.0f;
			float totalDelay_right = 0.0f;

			std::vector< THRIRStruct> newHRIR;
			newHRIR.resize(hemisphereParts.size());

			for (int q = 0; q < hemisphereParts.size(); q++)
			{
				newHRIR[q].leftHRIR.resize(HRIRLength, 0.0f);
				newHRIR[q].rightHRIR.resize(HRIRLength, 0.0f);

				float scaleFactor;
				if (hemisphereParts[q].size())
				{
					scaleFactor = 1.0f / hemisphereParts[q].size(); 
				}
				else
				{
					scaleFactor = 0.0f;
				}

				for (auto it = hemisphereParts[q].begin(); it != hemisphereParts[q].end(); it++)
				{
					auto itHRIR = Find_inHRTFDatabase_withAngleRoundToHundredth(it->azimuth, it->elevation);

					//Get the delay
					newHRIR[q].leftDelay = (newHRIR[q].leftDelay + itHRIR->second.leftDelay);
					newHRIR[q].rightDelay = (newHRIR[q].rightDelay + itHRIR->second.rightDelay);

					//Get the HRIR
					for (int i = 0; i < HRIRLength; i++) {
						newHRIR[q].leftHRIR[i] = (newHRIR[q].leftHRIR[i] + itHRIR->second.leftHRIR[i]);
						newHRIR[q].rightHRIR[i] = (newHRIR[q].rightHRIR[i] + itHRIR->second.rightHRIR[i]);
					}


				}//END loop hemisphere part

				 //Multiply by the factor (weighted sum)
				 //Delay 
				totalDelay_left = totalDelay_left + (scaleFactor * newHRIR[q].leftDelay);
				totalDelay_right = totalDelay_right + (scaleFactor * newHRIR[q].rightDelay);
				//HRIR
				for (int i = 0; i < HRIRLength; i++)
				{
					newHRIR[q].leftHRIR[i] = newHRIR[q].leftHRIR[i] * scaleFactor;
					newHRIR[q].rightHRIR[i] = newHRIR[q].rightHRIR[i] * scaleFactor;
				}
			}

			//Get the FINAL values
			float scaleFactor_final = 1.0f / hemisphereParts.size();

			//Calculate Final delay
			calculatedHRIR.leftDelay = static_cast <unsigned long> (round(scaleFactor_final * totalDelay_left));
			calculatedHRIR.rightDelay = static_cast <unsigned long> (round(scaleFactor_final * totalDelay_right));

			//calculate Final HRIR
			calculatedHRIR.leftHRIR.resize(HRIRLength, 0.0f);
			calculatedHRIR.rightHRIR.resize(HRIRLength, 0.0f);

			for (int i = 0; i < HRIRLength; i++)
			{
				for (int q = 0; q < hemisphereParts.size(); q++)
				{
					calculatedHRIR.leftHRIR[i] = calculatedHRIR.leftHRIR[i] + newHRIR[q].leftHRIR[i];
					calculatedHRIR.rightHRIR[i] = calculatedHRIR.rightHRIR[i] + newHRIR[q].rightHRIR[i];
				}
			}
			for (int i = 0; i < HRIRLength; i++)
			{
				calculatedHRIR.leftHRIR[i] = calculatedHRIR.leftHRIR[i] * scaleFactor_final;
				calculatedHRIR.rightHRIR[i] = calculatedHRIR.rightHRIR[i] * scaleFactor_final;
			}

			return calculatedHRIR;
		}

		/// <summary>
		/// Get HRIR of azimith 0 and emplace again with azimuth 360 in the HRTF database table for every elevations
		/// </summary>
		/// <param name="_resamplingStep"></param>
		void FillOutTableOfAzimuth360(int _resamplingStep) {
			for (int el = 0; el <= 90; el = el + _resamplingStep)
			{
				GetAndEmplaceHRIRinAzimuth360(el);
			}
			for (int el = 270; el < 360; el = el + _resamplingStep)
			{
				GetAndEmplaceHRIRinAzimuth360(el);
			}
		}

		/// <summary>
		/// Get HRIR of azimith 0 and emplace again with azimuth 360 in the HRTF database table for an specific elevation
		/// </summary>
		/// <param name="_elevation"></param>
		void GetAndEmplaceHRIRinAzimuth360(float _elevation) {
			auto it = Find_inHRTFDatabase_withAngleRoundToHundredth(0, _elevation);
			if (it != t_HRTF_DataBase.end()) {
				THRIRStruct temp = it->second;
				Emplace_inHRTFDatabase_WithAngleRoundToHundredth(360, _elevation, temp);
			}
		}

		//	Calculate the resample matrix using the Barycentric interpolation Method (copy the HRIR function of the nearest orientation)
		//param resamplingStep	HRTF resample matrix step for both azimuth and elevation		
		void CalculateResampled_HRTFTable(int _resamplingStep)
		{
			int numOfInterpolatedHRIRs;

			//Resample Interpolation Algorithm
			for (int newAzimuth = 0; newAzimuth < 360; newAzimuth = newAzimuth + _resamplingStep)
			{
				for (int newElevation = 0; newElevation <= 90; newElevation = newElevation + _resamplingStep)
				{
					numOfInterpolatedHRIRs = CalculateAndEmplaceNewPartitionedHRIR(newAzimuth, newElevation);
				}

				for (int newElevation = 270; newElevation < 360; newElevation = newElevation + _resamplingStep)
				{
					numOfInterpolatedHRIRs = numOfInterpolatedHRIRs + CalculateAndEmplaceNewPartitionedHRIR(newAzimuth, newElevation);
				}
			}
			//SET_RESULT(RESULT_OK, "CalculateResampled_HRTFTable has finished succesfully");
			SET_RESULT(RESULT_WARNING, "Number of interpolated HRIRs: " + std::to_string(numOfInterpolatedHRIRs));
		}

		/// <summary>
		/// Calculate the resample HRIR using the Barycentric interpolation Method 
		/// </summary>
		/// <param name="newAzimuth"></param>
		/// <param name="newElevation"></param>
		/// <returns>numOfInterpolatedHRIRs: count how many HRIRs have been calculated using the interpolation</returns>
		int CalculateAndEmplaceNewPartitionedHRIR(float newAzimuth, float newElevation) {
			THRIRStruct interpolatedHRIR;
			int numOfInterpolatedHRIRs = 0;
			auto it = Find_inHRTFDatabase_withAngleRoundToHundredth(newAzimuth, newElevation);
			if (it != t_HRTF_DataBase.end())
			{
				//Fill out HRTF partitioned table.IR in frequency domain
				THRIRPartitionedStruct newHRIR_partitioned;
				newHRIR_partitioned = SplitAndGetFFT_HRTFData(it->second);
				auto returnValue = t_HRTF_Resampled_partitioned.emplace(orientation(newAzimuth, newElevation), std::forward<THRIRPartitionedStruct>(newHRIR_partitioned));
				//Error handler
				if (returnValue.second) { /*SET_RESULT(RESULT_OK, "HRIR emplaced into t_HRTF_Resampled_partitioned successfully");*/ }
				else { SET_RESULT(RESULT_WARNING, "Error emplacing HRIR into t_HRTF_Resampled_partitioned table"); }
			}

			else
			{
				//Get the interpolated HRIR 
				interpolatedHRIR = CalculateHRIR_offlineMethod(newAzimuth, newElevation);
				numOfInterpolatedHRIRs++;

				//Fill out HRTF partitioned table.IR in frequency domain
				THRIRPartitionedStruct newHRIR_partitioned;
				newHRIR_partitioned = SplitAndGetFFT_HRTFData(interpolatedHRIR);
				auto returnValue1 = t_HRTF_Resampled_partitioned.emplace(orientation(newAzimuth, newElevation), std::forward<THRIRPartitionedStruct>(newHRIR_partitioned));
				//Error handler
				if (returnValue1.second) { /*SET_RESULT(RESULT_WARNING, "HRIR interpolated for position: " + std::to_string(newAzimuth) + ", " + std::to_string(newElevation)); */ }
				else { SET_RESULT(RESULT_WARNING, "Error emplacing HRIR into t_HRTF_Resampled_partitioned table"); }
			}
			return numOfInterpolatedHRIRs;
		
		}

		//	Split the input HRIR data in subfilters and get the FFT to apply the UPC algorithm
		//param	newData_time	HRIR value in time domain		
		THRIRPartitionedStruct SplitAndGetFFT_HRTFData(const THRIRStruct& newData_time)
		{
			int blockSize = bufferSize;
			int numberOfBlocks = HRIR_partitioned_NumberOfSubfilters;
			int data_time_size = newData_time.leftHRIR.size();

			THRIRPartitionedStruct new_DataFFT_Partitioned;
			new_DataFFT_Partitioned.leftHRIR_Partitioned.reserve(numberOfBlocks);
			new_DataFFT_Partitioned.rightHRIR_Partitioned.reserve(numberOfBlocks);
			//Index to go throught the AIR values in time domain
			int index;
			for (int i = 0; i < data_time_size; i = i + blockSize)
			{
				CMonoBuffer<float> left_data_FFT_doubleSize, right_data_FFT_doubleSize;
				//Resize with double size and zeros to make the zero-padded demanded by the algorithm
				left_data_FFT_doubleSize.resize(blockSize * 2, 0.0f);
				right_data_FFT_doubleSize.resize(blockSize * 2, 0.0f);
				//Fill each AIR block (question about this comment: AIR???)
				for (int j = 0; j < blockSize; j++) {
					index = i + j;
					if (index < data_time_size) {
						left_data_FFT_doubleSize[j] = newData_time.leftHRIR[index];
						right_data_FFT_doubleSize[j] = newData_time.rightHRIR[index];
					}
				}
				//FFT
				CMonoBuffer<float> left_data_FFT, right_data_FFT;
				Common::CFprocessor::CalculateFFT(left_data_FFT_doubleSize, left_data_FFT);
				Common::CFprocessor::CalculateFFT(right_data_FFT_doubleSize, right_data_FFT);
				//Prepare struct to return the value
				new_DataFFT_Partitioned.leftHRIR_Partitioned.push_back(left_data_FFT);
				new_DataFFT_Partitioned.rightHRIR_Partitioned.push_back(right_data_FFT);
			}
			//Store the delays
			new_DataFFT_Partitioned.leftDelay = newData_time.leftDelay;
			new_DataFFT_Partitioned.rightDelay = newData_time.rightDelay;

			return new_DataFFT_Partitioned;
		}

		//		Calculate the distance between two points [(azimuth1, elevation1) and (azimuth2, elevation2)] using the Haversine formula
		//return	float	the distance value		
		float CalculateDistance_HaversineFormula(float azimuth1, float elevation1, float azimuth2, float elevation2)
		{
			float incremento_azimuth = azimuth1 - azimuth2;
			float incremento_elevacion = elevation1 - elevation2;
			float term1 = sin(incremento_elevacion / 2 * PI / 180.0);
			term1 = term1 * term1;
			float term2 = std::cos(elevation1 * PI / 180.0);
			float term3 = std::cos(elevation2 * PI / 180.0);
			float term4 = std::sin(incremento_azimuth / 2 * PI / 180.0);
			term4 = term4 * term4;
			float raiz = term1 + term2 * term3 * term4;

			ASSERT(raiz > 0, RESULT_ERROR_OUTOFRANGE, "Attempt to compute square root of a negative value using Haversine Formula to compute distance", "");
			float sqrtDistance = std::sqrt(raiz);

			ASSERT(sqrtDistance >= -1.0f && sqrtDistance <= 1.0f, RESULT_ERROR_OUTOFRANGE,
				"Attempt to compute arcsin of a value outside [-1..1] using Harvesine Formula to compute distnace",
				"");

			float distance = std::asin(std::sqrt(raiz));

			return distance;
		}

		//	Calculate the HRIR of a specific orientation (newazimuth, newelevation) using the Barycentric interpolation Method
		//param newAzimuth		azimuth of the orientation of interest (the one whose HRIR will be calculated)
		//param newElevation	elevation of the orientation of interest (the one whose HRIR will be calculated)		
		THRIRStruct CalculateHRIR_offlineMethod(int newAzimuth, int newElevation)
		{
			THRIRStruct newHRIR;
			//int iNewAzimuth = RoundWithOffset(newAzimuth);
			//int iNewElevation = RoundWithOffset(newElevation);

			// Get a list sorted by distances to the orientation of interest
			std::list<T_PairDistanceOrientation> sortedList = GetSortedDistancesList(newAzimuth, newElevation);

			if (sortedList.size() != 0) {
				// Obtain  the valid Barycentric coordinates:
				TBarycentricCoordinatesStruct barycentricCoordinates;
				std::vector<orientation> mygroup(sortedList.size());
				auto it = sortedList.begin();
				for (int copy = 0; copy < sortedList.size(); copy++) {
					mygroup[copy] = it->second;
					it++;
				}
				//Algorithm to get a triangle around the orientation of interest
				for (int groupSize = 3; groupSize < sortedList.size(); groupSize++)
				{
					for (int i = 0; i < groupSize - 2; i++)
					{
						for (int j = i + 1; j < groupSize - 1; j++)
						{
							for (int k = j + 1; k < groupSize; k++)
							{
								//Azimuth and elevation transformation in order to get the barientric coordinates (due to we are working with a spehere not a plane)
								float newAzimuthTransformed = TransformAzimuth(newAzimuth, newAzimuth);
								float iAzimuthTransformed = TransformAzimuth(newAzimuth, mygroup[i].azimuth);
								float jAzimuthTransformed = TransformAzimuth(newAzimuth, mygroup[j].azimuth);
								float kAzimuthTransformed = TransformAzimuth(newAzimuth, mygroup[k].azimuth);
								float newElevationTransformed = TransformElevation(newElevation, newElevation);
								float iElevationTransformed = TransformElevation(newElevation, mygroup[i].elevation);
								float jElevationTransformed = TransformElevation(newElevation, mygroup[j].elevation);
								float kElevationTransformed = TransformElevation(newElevation, mygroup[k].elevation);

								barycentricCoordinates = GetBarycentricCoordinates(newAzimuthTransformed, newElevationTransformed, iAzimuthTransformed, iElevationTransformed, jAzimuthTransformed, jElevationTransformed, kAzimuthTransformed, kElevationTransformed);

								if (barycentricCoordinates.alpha >= 0.0f && barycentricCoordinates.beta >= 0.0f && barycentricCoordinates.gamma >= 0.0f) {
									// Calculate the new HRIR with the barycentric coorfinates
									auto it0 = Find_inHRTFDatabase_withAngleRoundToHundredth(mygroup[i].azimuth, mygroup[i].elevation);
									auto it1 = Find_inHRTFDatabase_withAngleRoundToHundredth(mygroup[j].azimuth, mygroup[j].elevation);
									auto it2 = Find_inHRTFDatabase_withAngleRoundToHundredth(mygroup[k].azimuth, mygroup[k].elevation);

									if (it0 != t_HRTF_DataBase.end() && it1 != t_HRTF_DataBase.end() && it2 != t_HRTF_DataBase.end()) {

										//FIXME!!! another way to initialize?
										newHRIR = it0->second;
										//END FIXME

										for (int i = 0; i < HRIRLength; i++) {
											newHRIR.leftHRIR[i] = barycentricCoordinates.alpha * it0->second.leftHRIR[i] + barycentricCoordinates.beta * it1->second.leftHRIR[i] + barycentricCoordinates.gamma * it2->second.leftHRIR[i];
											newHRIR.rightHRIR[i] = barycentricCoordinates.alpha * it0->second.rightHRIR[i] + barycentricCoordinates.beta * it1->second.rightHRIR[i] + barycentricCoordinates.gamma * it2->second.rightHRIR[i];
										}

										// Calculate delay
										newHRIR.leftDelay = barycentricCoordinates.alpha * it0->second.leftDelay + barycentricCoordinates.beta * it1->second.leftDelay + barycentricCoordinates.gamma * it2->second.leftDelay;
										newHRIR.rightDelay = barycentricCoordinates.alpha * it0->second.rightDelay + barycentricCoordinates.beta * it1->second.rightDelay + barycentricCoordinates.gamma * it2->second.rightDelay;
										//SET_RESULT(RESULT_OK, "HRIR calculated with interpolation method succesfully");
										return newHRIR;
									}
									else {
										SET_RESULT(RESULT_WARNING, "GetHRIR_InterpolationMethod return empty because HRIR with a specific orientation was not found");
										return emptyHRIR;
									}
								}
							}
						}
					}
				}
				//SET_RESULT(RESULT_OK, "");
			}
			else {
				SET_RESULT(RESULT_ERROR_NOTSET, "Orientation List sorted by distances in GetHRIR_InterpolationMethod is empty");
			}

			SET_RESULT(RESULT_WARNING, "GetHRIR_InterpolationMethod returns empty");
			return emptyHRIR;

		}

		//		Calculate the barycentric coordinates of three vertex [(x1,y1), (x2,y2), (x3,y3)] and the orientation of interest (x,y)
		//const TBarycentricCoordinatesStruct GetBarycentricCoordinates(float newAzimuth, float newElevation, float x1, float y1, float x2, float y2, float x3, float y3) const;
		const TBarycentricCoordinatesStruct GetBarycentricCoordinates(float x, float y, float x1, float y1, float x2, float y2, float x3, float y3)const
		{
			// Obtain Barycentric coordinates:
			TBarycentricCoordinatesStruct barycentricCoordinates;

			float denominator = (y2 - y3) * (x1 - x3) + (x3 - x2) * (y1 - y3);

			if (round(denominator) == 0) {	//if denominator=0 -> no triangle -> barycentric coordinates NO VALID 
				//SET_RESULT(RESULT_WARNING, "Barycentric coordinates can be computed only on triangles");
				barycentricCoordinates.alpha = -1;
				barycentricCoordinates.beta = -1;
				barycentricCoordinates.gamma = -1;
			}
			else {
				barycentricCoordinates.alpha = ((y2 - y3) * (x - x3) + (x3 - x2) * (y - y3)) / denominator;
				barycentricCoordinates.alpha = trunc(1000 * barycentricCoordinates.alpha) / 1000;
				barycentricCoordinates.beta = ((y3 - y1) * (x - x3) + (x1 - x3) * (y - y3)) / denominator;
				barycentricCoordinates.beta = trunc(1000 * barycentricCoordinates.beta) / 1000;
				barycentricCoordinates.gamma = 1.0f - barycentricCoordinates.alpha - barycentricCoordinates.beta;
				barycentricCoordinates.gamma = trunc(1000 * barycentricCoordinates.gamma) / 1000;
				//SET_RESULT(RESULT_OK, "Barycentric coordinates computed succesfully");
			}
			return barycentricCoordinates;
		}

		//		Transform the orientation in order to move the orientation of interest to 180 degrees
		//returnval	float	transformed azimuth		
		float TransformAzimuth(float azimuthOrientationOfInterest, float originalAzimuth)
		{
			float azimuth;
			azimuth = originalAzimuth + 180 - azimuthOrientationOfInterest;

			// Check limits (always return 0 instead of 360)
			if (azimuth >= 360)
				azimuth = std::fmod(azimuth, (float)360);

			if (azimuth < 0)
				azimuth = azimuth + 360;

			return azimuth;
		}

		//		Transform the orientation in order to express the elevation in the interval [-90,90]
		//returnval float transformed elevation		
		float TransformElevation(float elevationOrientationOfInterest, float originalElevation)
		{
			if (originalElevation >= 270) {
				originalElevation = originalElevation - 360;
			}
			return originalElevation;
		}

		//	Calculate the distance between the given orientation (newAzimuth, newElevation) and all other values of the databsde HRTF table. And store these values in a sorted list
		//param	newAzimuth		azimuth of the orientation of interest in degrees
		//param	newElevation	elevation of the orientation of interest in degrees
		//return the distances sorted list
		std::list<T_PairDistanceOrientation> GetSortedDistancesList(int newAzimuth, int newElevation)
		{
			T_PairDistanceOrientation temp;
			float distance;
			std::list<T_PairDistanceOrientation> sortedList; 

			// Algorithm to calculate the three shortest distances between the point (newAzimuth, newelevation) and all the points in the HRTF table (t)
			for (auto it = t_HRTF_DataBase.begin(); it != t_HRTF_DataBase.end(); ++it)
			{
				distance = CalculateDistance_HaversineFormula(newAzimuth, newElevation, DivideByOneHundred(it->first.azimuth), DivideByOneHundred(it->first.elevation));

				temp.first = distance;
				temp.second = orientation(DivideByOneHundred(it->first.azimuth), DivideByOneHundred(it->first.elevation));

				sortedList.push_back(temp);
			}

			if (sortedList.size() != 0) {
				sortedList.sort([](const T_PairDistanceOrientation& a, const T_PairDistanceOrientation& b) { return a.first < b.first; });
				//SET_RESULT(RESULT_OK, "Sorted distances list obtained succesfully");
			}
			else {
				SET_RESULT(RESULT_WARNING, "Orientation list sorted by distances is empty");
			}

			return sortedList;
		}

		//	Get HRIR from resample table using a barycentric interpolation of the three nearest orientation.		
		const oneEarHRIR_struct GetHRIR_InterpolationMethod(Common::T_ear ear, int azimuth, int elevation) const
		{
			oneEarHRIR_struct newHRIR;
			TBarycentricCoordinatesStruct barycentricCoordinates;
			orientation orientation_ptoA, orientation_ptoB, orientation_ptoC, orientation_ptoD, orientation_ptoP;

			//Calculate the quadrant points A, B, C and D and the middle quadrant point P
			orientation_ptoC.azimuth = trunc(azimuth / resamplingStep) * resamplingStep;
			orientation_ptoC.elevation = trunc(elevation / resamplingStep) * resamplingStep;
			orientation_ptoA.azimuth = orientation_ptoC.azimuth;
			orientation_ptoA.elevation = orientation_ptoC.elevation + resamplingStep;
			orientation_ptoB.azimuth = orientation_ptoC.azimuth + resamplingStep;
			orientation_ptoB.elevation = orientation_ptoC.elevation + resamplingStep;
			orientation_ptoD.azimuth = orientation_ptoC.azimuth + resamplingStep;
			orientation_ptoD.elevation = orientation_ptoC.elevation;
			orientation_ptoP.azimuth = orientation_ptoC.azimuth + (resamplingStep * 0.5f);
			float azimuth_ptoP = orientation_ptoC.azimuth + (resamplingStep * 0.5f);
			float elevation_ptoP = orientation_ptoC.elevation + (resamplingStep * 0.5f);

			//Depend on the quadrant where the point of interest is situated obtain the Barycentric coordinates and the HRIR of the orientation of interest (azimuth, elevation)
			if (azimuth >= azimuth_ptoP)
			{
				if (elevation >= elevation_ptoP)
				{
					//Second quadrant
					barycentricCoordinates = GetBarycentricCoordinates(azimuth, elevation, orientation_ptoA.azimuth, orientation_ptoA.elevation, orientation_ptoB.azimuth, orientation_ptoB.elevation, orientation_ptoD.azimuth, orientation_ptoD.elevation);
					newHRIR = CalculateHRIRFromBarycentricCoordinates(ear, barycentricCoordinates, orientation_ptoA, orientation_ptoB, orientation_ptoD);
				}
				else if (elevation < elevation_ptoP)
				{
					//Forth quadrant
					barycentricCoordinates = GetBarycentricCoordinates(azimuth, elevation, orientation_ptoB.azimuth, orientation_ptoB.elevation, orientation_ptoC.azimuth, orientation_ptoC.elevation, orientation_ptoD.azimuth, orientation_ptoD.elevation);
					newHRIR = CalculateHRIRFromBarycentricCoordinates(ear, barycentricCoordinates, orientation_ptoB, orientation_ptoC, orientation_ptoD);
				}
			}
			else if (azimuth < azimuth_ptoP)
			{
				if (elevation >= elevation_ptoP)
				{
					//First quadrant
					barycentricCoordinates = GetBarycentricCoordinates(azimuth, elevation, orientation_ptoA.azimuth, orientation_ptoA.elevation, orientation_ptoB.azimuth, orientation_ptoB.elevation, orientation_ptoC.azimuth, orientation_ptoC.elevation);
					newHRIR = CalculateHRIRFromBarycentricCoordinates(ear, barycentricCoordinates, orientation_ptoA, orientation_ptoB, orientation_ptoC);
				}
				else if (elevation < elevation_ptoP) {
					//Third quadrant
					barycentricCoordinates = GetBarycentricCoordinates(azimuth, elevation, orientation_ptoA.azimuth, orientation_ptoA.elevation, orientation_ptoC.azimuth, orientation_ptoC.elevation, orientation_ptoD.azimuth, orientation_ptoD.elevation);
					newHRIR = CalculateHRIRFromBarycentricCoordinates(ear, barycentricCoordinates, orientation_ptoA, orientation_ptoC, orientation_ptoD);
				}
			}

			//SET_RESULT(RESULT_OK, "CalculateHRIR_InterpolationMethod completed succesfully");
			return newHRIR;
		}

		//	Calculate from resample table HRIR subfilters using a barycentric interpolation of the three nearest orientation.
		const std::vector<CMonoBuffer<float>> GetHRIR_partitioned_InterpolationMethod(Common::T_ear ear, float _azimuth, float _elevation) const		
		{
			std::vector<CMonoBuffer<float>> newHRIR;
			TBarycentricCoordinatesStruct barycentricCoordinates;
			orientation orientation_ptoA, orientation_ptoB, orientation_ptoC, orientation_ptoD, orientation_ptoP;

			//Calculate the quadrant points A, B, C and D and the middle quadrant point P
			orientation_ptoC.azimuth = trunc(_azimuth / resamplingStep) * resamplingStep;
			orientation_ptoC.elevation = trunc(_elevation / resamplingStep) * resamplingStep;
			orientation_ptoA.azimuth = orientation_ptoC.azimuth;
			orientation_ptoA.elevation = orientation_ptoC.elevation + resamplingStep;
			orientation_ptoB.azimuth = orientation_ptoC.azimuth + resamplingStep;
			orientation_ptoB.elevation = orientation_ptoC.elevation + resamplingStep;
			orientation_ptoD.azimuth = orientation_ptoC.azimuth + resamplingStep;
			orientation_ptoD.elevation = orientation_ptoC.elevation;
			orientation_ptoP.azimuth = orientation_ptoC.azimuth + (resamplingStep * 0.5f);
			float azimuth_ptoP = orientation_ptoC.azimuth + (resamplingStep * 0.5f);
			float elevation_ptoP = orientation_ptoC.elevation + (resamplingStep * 0.5f);

			//Depend on the quadrant where the point of interest is situated obtain the Barycentric coordinates and the HRIR of the orientation of interest (azimuth, elevation)
			if (_azimuth >= azimuth_ptoP)
			{
				if (_elevation >= elevation_ptoP)
				{
					//Second quadrant
					barycentricCoordinates = GetBarycentricCoordinates(_azimuth, _elevation, orientation_ptoA.azimuth, orientation_ptoA.elevation, orientation_ptoB.azimuth, orientation_ptoB.elevation, orientation_ptoD.azimuth, orientation_ptoD.elevation);
					newHRIR = CalculateHRIR_partitioned_FromBarycentricCoordinates(ear, barycentricCoordinates, orientation_ptoA, orientation_ptoB, orientation_ptoD);
				}
				else if (_elevation < elevation_ptoP)
				{
					//Forth quadrant
					barycentricCoordinates = GetBarycentricCoordinates(_azimuth, _elevation, orientation_ptoB.azimuth, orientation_ptoB.elevation, orientation_ptoC.azimuth, orientation_ptoC.elevation, orientation_ptoD.azimuth, orientation_ptoD.elevation);
					newHRIR = CalculateHRIR_partitioned_FromBarycentricCoordinates(ear, barycentricCoordinates, orientation_ptoB, orientation_ptoC, orientation_ptoD);
				}
			}
			else if (_azimuth < azimuth_ptoP)
			{
				if (_elevation >= elevation_ptoP)
				{
					//First quadrant
					barycentricCoordinates = GetBarycentricCoordinates(_azimuth, _elevation, orientation_ptoA.azimuth, orientation_ptoA.elevation, orientation_ptoB.azimuth, orientation_ptoB.elevation, orientation_ptoC.azimuth, orientation_ptoC.elevation);
					newHRIR = CalculateHRIR_partitioned_FromBarycentricCoordinates(ear, barycentricCoordinates, orientation_ptoA, orientation_ptoB, orientation_ptoC);
				}
				else if (_elevation < elevation_ptoP) {
					//Third quadrant
					barycentricCoordinates = GetBarycentricCoordinates(_azimuth, _elevation, orientation_ptoA.azimuth, orientation_ptoA.elevation, orientation_ptoC.azimuth, orientation_ptoC.elevation, orientation_ptoD.azimuth, orientation_ptoD.elevation);
					newHRIR = CalculateHRIR_partitioned_FromBarycentricCoordinates(ear, barycentricCoordinates, orientation_ptoA, orientation_ptoC, orientation_ptoD);
				}
			}
			//SET_RESULT(RESULT_OK, "GetHRIR_partitioned_InterpolationMethod completed succesfully");
			return newHRIR;
		}


		//	Calculate HRIR using a barycentric coordinates of the three nearest orientation.
		const oneEarHRIR_struct CalculateHRIRFromBarycentricCoordinates(Common::T_ear ear, TBarycentricCoordinatesStruct barycentricCoordinates, orientation orientation_pto1, orientation orientation_pto2, orientation orientation_pto3) const
		//const oneEarHRIR_struct CHRTF::CalculateHRIRFromBarycentricCoordinates(Common::T_ear ear, TBarycentricCoordinatesStruct barycentricCoordinates, orientation orientation_pto1, orientation orientation_pto2, orientation orientation_pto3)const
		{
			oneEarHRIR_struct newHRIR;
			//HRIR size will be differente for HRTF in time domain and in frequency domain
			int size;

			if (barycentricCoordinates.alpha >= 0.0f && barycentricCoordinates.beta >= 0.0f && barycentricCoordinates.gamma >= 0.0f)
			{
				// HRTF table does not contain data for azimuth = 360, which has the same values as azimuth = 0, for every elevation
				if (orientation_pto1.azimuth == 360) { orientation_pto1.azimuth = 0; }
				if (orientation_pto2.azimuth == 360) { orientation_pto2.azimuth = 0; }
				if (orientation_pto3.azimuth == 360) { orientation_pto3.azimuth = 0; }
				if (orientation_pto1.elevation == 360) { orientation_pto1.elevation = 0; }
				if (orientation_pto2.elevation == 360) { orientation_pto2.elevation = 0; }
				if (orientation_pto3.elevation == 360) { orientation_pto3.elevation = 0; }
				// Find the HRIR for the specific orientations
				auto it1 = t_HRTF_Resampled_frequency.find(orientation(orientation_pto1.azimuth, orientation_pto1.elevation));
				auto it2 = t_HRTF_Resampled_frequency.find(orientation(orientation_pto2.azimuth, orientation_pto2.elevation));
				auto it3 = t_HRTF_Resampled_frequency.find(orientation(orientation_pto3.azimuth, orientation_pto3.elevation));

				if (it1 != t_HRTF_Resampled_frequency.end() && it2 != t_HRTF_Resampled_frequency.end() && it3 != t_HRTF_Resampled_frequency.end())
				{
					size = it1->second.leftHRIR.size();
					newHRIR.HRIR.resize(size, 0.0f);

					if (ear == Common::T_ear::LEFT) {
						for (int i = 0; i < size; i++) {
							newHRIR.HRIR[i] = barycentricCoordinates.alpha * it1->second.leftHRIR[i] + barycentricCoordinates.beta * it2->second.leftHRIR[i] + barycentricCoordinates.gamma * it3->second.leftHRIR[i];
						}
						newHRIR.delay = static_cast <unsigned long> (round(barycentricCoordinates.alpha * it1->second.leftDelay + barycentricCoordinates.beta * it2->second.leftDelay + barycentricCoordinates.gamma * it3->second.leftDelay));
					}

					else if (ear == Common::T_ear::RIGHT) {
						for (int i = 0; i < size; i++) {
							newHRIR.HRIR[i] = barycentricCoordinates.alpha * it1->second.rightHRIR[i] + barycentricCoordinates.beta * it2->second.rightHRIR[i] + barycentricCoordinates.gamma * it3->second.rightHRIR[i];
						}
						newHRIR.delay = static_cast <unsigned long> (round(barycentricCoordinates.alpha * it1->second.rightDelay + barycentricCoordinates.beta * it2->second.rightDelay + barycentricCoordinates.gamma * it3->second.rightDelay));
					}

					else {
						SET_RESULT(RESULT_WARNING, "Ear Type for calculating HRIR from Barycentric Coordinates is not valid");
					}

					//SET_RESULT(RESULT_OK, "CalculateHRIRFromBarycentricCoordinates completed succesfully");
				}
				else
				{
					SET_RESULT(RESULT_WARNING, "Orientations in CalculateHRIRFromBarycentricCoordinates not found");
				}
				//SET_RESULT(RESULT_OK, "CalculateHRIRFromBarycentricCoordinates completed succesfully");
			}
			else {
				SET_RESULT(RESULT_WARNING, "No Barycentric coordinates Triangle in CalculateHRIRFromBarycentricCoordinates");
			}

			return newHRIR;
		}


		//	Calculate HRIR subfilters using a barycentric coordinates of the three nearest orientation.
		const std::vector<CMonoBuffer<float>> CalculateHRIR_partitioned_FromBarycentricCoordinates(Common::T_ear ear, TBarycentricCoordinatesStruct barycentricCoordinates, orientation orientation_pto1, orientation orientation_pto2, orientation orientation_pto3)const
		//const std::vector<CMonoBuffer<float>> CHRTF::CalculateHRIR_partitioned_FromBarycentricCoordinates(Common::T_ear ear, TBarycentricCoordinatesStruct barycentricCoordinates, orientation orientation_pto1, orientation orientation_pto2, orientation orientation_pto3)const
		{
			std::vector<CMonoBuffer<float>> newHRIR;

			if (barycentricCoordinates.alpha >= 0.0f && barycentricCoordinates.beta >= 0.0f && barycentricCoordinates.gamma >= 0.0f)
			{
				// HRTF table does not contain data for azimuth = 360, which has the same values as azimuth = 0, for every elevation
				if (orientation_pto1.azimuth == 360) { orientation_pto1.azimuth = 0; }
				if (orientation_pto2.azimuth == 360) { orientation_pto2.azimuth = 0; }
				if (orientation_pto3.azimuth == 360) { orientation_pto3.azimuth = 0; }
				if (orientation_pto1.elevation == 360) { orientation_pto1.elevation = 0; }
				if (orientation_pto2.elevation == 360) { orientation_pto2.elevation = 0; }
				if (orientation_pto3.elevation == 360) { orientation_pto3.elevation = 0; }

				// Find the HRIR for the given orientations
				auto it1 = t_HRTF_Resampled_partitioned.find(orientation(orientation_pto1.azimuth, orientation_pto1.elevation));
				auto it2 = t_HRTF_Resampled_partitioned.find(orientation(orientation_pto2.azimuth, orientation_pto2.elevation));
				auto it3 = t_HRTF_Resampled_partitioned.find(orientation(orientation_pto3.azimuth, orientation_pto3.elevation));

				if (it1 != t_HRTF_Resampled_partitioned.end() && it2 != t_HRTF_Resampled_partitioned.end() && it3 != t_HRTF_Resampled_partitioned.end())
				{
					int subfilterLength = HRIR_partitioned_SubfilterLength;
					newHRIR.resize(HRIR_partitioned_NumberOfSubfilters);

					if (ear == Common::T_ear::LEFT)
					{
						for (int subfilterID = 0; subfilterID < HRIR_partitioned_NumberOfSubfilters; subfilterID++)
						{
							newHRIR[subfilterID].resize(subfilterLength);
							for (int i = 0; i < subfilterLength; i++)
							{
								newHRIR[subfilterID][i] = barycentricCoordinates.alpha * it1->second.leftHRIR_Partitioned[subfilterID][i] + barycentricCoordinates.beta * it2->second.leftHRIR_Partitioned[subfilterID][i] + barycentricCoordinates.gamma * it3->second.leftHRIR_Partitioned[subfilterID][i];
							}
						}
					}

					else if (ear == Common::T_ear::RIGHT)
					{
						for (int subfilterID = 0; subfilterID < HRIR_partitioned_NumberOfSubfilters; subfilterID++)
						{
							newHRIR[subfilterID].resize(subfilterLength, 0.0f);
							for (int i = 0; i < subfilterLength; i++)
							{
								newHRIR[subfilterID][i] = barycentricCoordinates.alpha * it1->second.rightHRIR_Partitioned[subfilterID][i] + barycentricCoordinates.beta * it2->second.rightHRIR_Partitioned[subfilterID][i] + barycentricCoordinates.gamma * it3->second.rightHRIR_Partitioned[subfilterID][i];
							}
						}
					}

					else {
						SET_RESULT(RESULT_WARNING, "Ear Type for calculating HRIR from Barycentric Coordinates is not valid");
					}

					//SET_RESULT(RESULT_OK, "CalculateHRIRFromBarycentricCoordinates completed succesfully");
				}
				else {
					SET_RESULT(RESULT_WARNING, "Orientations in CalculateHRIR_partitioned_FromBarycentricCoordinates not found");
				}
			}
			else {
				SET_RESULT(RESULT_WARNING, "No Barycentric coordinates Triangle in CalculateHRIR_partitioned_FromBarycentricCoordinates");
			}

			return newHRIR;
		}


		//	Calculate HRIR DELAY using intepolation of the three nearest orientation, in number of samples
		const float GetHRIRDelayInterpolationMethod(Common::T_ear ear, float _azimuth, float _elevation) const
		//const float CHRTF::GetHRIRDelayInterpolationMethod(Common::T_ear ear, float _azimuth, float _elevation) const
		{
			float newHRIRDelay;
			TBarycentricCoordinatesStruct barycentricCoordinates;
			orientation orientation_ptoA, orientation_ptoB, orientation_ptoC, orientation_ptoD, orientation_ptoP;

			//Calculate the quadrant points A, B, C and D and the middle quadrant point P
			orientation_ptoC.azimuth = trunc(_azimuth / resamplingStep) * resamplingStep;
			orientation_ptoC.elevation = trunc(_elevation / resamplingStep) * resamplingStep;
			orientation_ptoA.azimuth = orientation_ptoC.azimuth;
			orientation_ptoA.elevation = orientation_ptoC.elevation + resamplingStep;
			orientation_ptoB.azimuth = orientation_ptoC.azimuth + resamplingStep;
			orientation_ptoB.elevation = orientation_ptoC.elevation + resamplingStep;
			orientation_ptoD.azimuth = orientation_ptoC.azimuth + resamplingStep;
			orientation_ptoD.elevation = orientation_ptoC.elevation;
			orientation_ptoP.azimuth = orientation_ptoC.azimuth + (resamplingStep * 0.5f);
			float azimuth_ptoP = orientation_ptoC.azimuth + (resamplingStep * 0.5f);
			float elevation_ptoP = orientation_ptoC.elevation + (resamplingStep * 0.5f);

			//Depend on the quadrant where the point of interest is situated obtain the Barycentric coordinates and the HRIR of the orientation of interest (azimuth, elevation)
			if (_azimuth >= azimuth_ptoP)
			{
				if (_elevation >= elevation_ptoP)
				{
					//Second quadrant
					barycentricCoordinates = GetBarycentricCoordinates(_azimuth, _elevation, orientation_ptoA.azimuth, orientation_ptoA.elevation, orientation_ptoB.azimuth, orientation_ptoB.elevation, orientation_ptoD.azimuth, orientation_ptoD.elevation);
					newHRIRDelay = CalculateHRIRDelayFromBarycentricCoordinates(ear, barycentricCoordinates, orientation_ptoA, orientation_ptoB, orientation_ptoD);
				}
				else if (_elevation < elevation_ptoP)
				{
					//Forth quadrant
					barycentricCoordinates = GetBarycentricCoordinates(_azimuth, _elevation, orientation_ptoB.azimuth, orientation_ptoB.elevation, orientation_ptoC.azimuth, orientation_ptoC.elevation, orientation_ptoD.azimuth, orientation_ptoD.elevation);
					newHRIRDelay = CalculateHRIRDelayFromBarycentricCoordinates(ear, barycentricCoordinates, orientation_ptoB, orientation_ptoC, orientation_ptoD);
				}
			}
			else if (_azimuth < azimuth_ptoP)
			{
				if (_elevation >= elevation_ptoP)
				{
					//First quadrant
					barycentricCoordinates = GetBarycentricCoordinates(_azimuth, _elevation, orientation_ptoA.azimuth, orientation_ptoA.elevation, orientation_ptoB.azimuth, orientation_ptoB.elevation, orientation_ptoC.azimuth, orientation_ptoC.elevation);
					newHRIRDelay = CalculateHRIRDelayFromBarycentricCoordinates(ear, barycentricCoordinates, orientation_ptoA, orientation_ptoB, orientation_ptoC);
				}
				else if (_elevation < elevation_ptoP) {
					//Third quadrant
					barycentricCoordinates = GetBarycentricCoordinates(_azimuth, _elevation, orientation_ptoA.azimuth, orientation_ptoA.elevation, orientation_ptoC.azimuth, orientation_ptoC.elevation, orientation_ptoD.azimuth, orientation_ptoD.elevation);
					newHRIRDelay = CalculateHRIRDelayFromBarycentricCoordinates(ear, barycentricCoordinates, orientation_ptoA, orientation_ptoC, orientation_ptoD);
				}
			}
			//SET_RESULT(RESULT_OK, "GetHRIR_partitioned_InterpolationMethod completed succesfully");
			return newHRIRDelay;
		}
		
		//	Calculate HRIR DELAY using a barycentric coordinates of the three nearest orientation, in number of samples
		const float CalculateHRIRDelayFromBarycentricCoordinates(Common::T_ear ear, TBarycentricCoordinatesStruct barycentricCoordinates, orientation orientation_pto1, orientation orientation_pto2, orientation orientation_pto3)const
		//const float CHRTF::CalculateHRIRDelayFromBarycentricCoordinates(Common::T_ear ear, TBarycentricCoordinatesStruct barycentricCoordinates, orientation orientation_pto1, orientation orientation_pto2, orientation orientation_pto3)const
		{
			float newHRIRDelay = 0.0f;

			if (barycentricCoordinates.alpha >= 0.0f && barycentricCoordinates.beta >= 0.0f && barycentricCoordinates.gamma >= 0.0f)
			{
				// HRTF table does not contain data for azimuth = 360, which has the same values as azimuth = 0, for every elevation
				if (orientation_pto1.azimuth == 360) { orientation_pto1.azimuth = 0; }
				if (orientation_pto2.azimuth == 360) { orientation_pto2.azimuth = 0; }
				if (orientation_pto3.azimuth == 360) { orientation_pto3.azimuth = 0; }
				if (orientation_pto1.elevation == 360) { orientation_pto1.elevation = 0; }
				if (orientation_pto2.elevation == 360) { orientation_pto2.elevation = 0; }
				if (orientation_pto3.elevation == 360) { orientation_pto3.elevation = 0; }

				// Find the HRIR for the given orientations
				auto it1 = t_HRTF_Resampled_partitioned.find(orientation(orientation_pto1.azimuth, orientation_pto1.elevation));
				auto it2 = t_HRTF_Resampled_partitioned.find(orientation(orientation_pto2.azimuth, orientation_pto2.elevation));
				auto it3 = t_HRTF_Resampled_partitioned.find(orientation(orientation_pto3.azimuth, orientation_pto3.elevation));

				if (it1 != t_HRTF_Resampled_partitioned.end() && it2 != t_HRTF_Resampled_partitioned.end() && it3 != t_HRTF_Resampled_partitioned.end())
				{

					if (ear == Common::T_ear::LEFT)
					{
						newHRIRDelay = static_cast <unsigned long> (round(barycentricCoordinates.alpha * it1->second.leftDelay + barycentricCoordinates.beta * it2->second.leftDelay + barycentricCoordinates.gamma * it3->second.leftDelay));
					}

					else if (ear == Common::T_ear::RIGHT)
					{
						newHRIRDelay = static_cast <unsigned long> (round(barycentricCoordinates.alpha * it1->second.rightDelay + barycentricCoordinates.beta * it2->second.rightDelay + barycentricCoordinates.gamma * it3->second.rightDelay));
					}

					else {
						SET_RESULT(RESULT_WARNING, "Ear Type for calculating HRIR Delay from Barycentric Coordinates is not valid");
					}

					//SET_RESULT(RESULT_OK, "CalculateHRIRFromBarycentricCoordinates completed succesfully");
				}
				else {
					SET_RESULT(RESULT_WARNING, "Orientations in CalculateHRIRDelayFromBarycentricCoordinates not found");
				}
			}
			else {
				SET_RESULT(RESULT_WARNING, "No Barycentric coordinates Triangle in CalculateHRIRDelayFromBarycentricCoordinates");
			}

			return newHRIRDelay;
		}

		//		Calculate and remove the common delay of every HRIR functions of the DataBase Table. Off line Method, called from EndSetUp()		
		void RemoveCommonDelay_HRTFDataBaseTable()
		{
			//1. Init the minumun value with the fist value of the table
			auto it0 = t_HRTF_DataBase.begin();
			unsigned long minimumDelayLeft = it0->second.leftDelay;		//Vrbl to store the minumun delay value for left ear
			unsigned long minimumDelayRight = it0->second.rightDelay;	//Vrbl to store the minumun delay value for right ear

			//2. Find the common delay
			//Scan the whole table looking for the minimum delay for left and right ears
			for (auto it = t_HRTF_DataBase.begin(); it != t_HRTF_DataBase.end(); it++) {
				//Left ear
				if (it->second.leftDelay < minimumDelayLeft) {
					minimumDelayLeft = it->second.leftDelay;
				}
				//Right ear
				if (it->second.rightDelay < minimumDelayRight) {
					minimumDelayRight = it->second.rightDelay;
				}
			}

			//3. Delete the common delay
			//Scan the whole table substracting the common delay to every delays for both ears separately
			//The common delay of each canal have been calculated and subtracted separately in order to correct the asymmetry of the measurement
			if (minimumDelayRight != 0 || minimumDelayLeft != 0)
			{
				for (auto it = t_HRTF_DataBase.begin(); it != t_HRTF_DataBase.end(); it++)
				{
					it->second.leftDelay = it->second.leftDelay - minimumDelayLeft;		//Left ear
					it->second.rightDelay = it->second.rightDelay - minimumDelayRight;	//Right ear
				}
			}

			//SET_RESULT(RESULT_OK, "Common delay deleted from HRTF table succesfully");
		}

		//Calculate the ITD using the Lord Rayleight formula which depend on the interaural azimuth and the listener head radious
		//param		_headRadious		listener head radius, set by the App
		//param		_interauralAzimuth	source interaural azimuth
		//return	float				customizated ITD
		const  float CalculateITDFromHeadRadius(float _headRadius, float _interauralAzimuth)const{
			//Calculate the ITD (from https://www.lpi.tel.uva.es/~nacho/docencia/ing_ond_1/trabajos_05_06/io5/public_html/ & http://interface.cipic.ucdavis.edu/sound/tutorial/psych.html)
			float ITD = _headRadius * (_interauralAzimuth + std::sin(_interauralAzimuth)) / globalParameters.GetSoundSpeed(); //_azimuth in radians!
			return 0;// ITD;
		}
				
		

		// Reset HRTF		
		void Reset() {

			//Change class state
			setupInProgress = false;
			HRTFLoaded = false;

			//Clear every table			
			t_HRTF_DataBase.clear();
			t_HRTF_Resampled_frequency.clear();
			t_HRTF_Resampled_partitioned.clear();

			//Update parameters			
			HRIRLength = 0;
			bufferSize = 0;
			resamplingStep = DEFAULT_RESAMPLING_STEP;
		}	

		T_HRTFTable::const_iterator Find_inHRTFDatabase_withAngleRoundToHundredth(float _azimuthDegrees, float _elevationDegrees) {

			float azimuth_hundredth = RoundToHundredth(_azimuthDegrees);
			float elevation_hundredth = RoundToHundredth(_elevationDegrees);

			T_HRTFTable::const_iterator it = t_HRTF_DataBase.find(orientation(azimuth_hundredth, elevation_hundredth));

			return it;
		}

		bool Emplace_inHRTFDatabase_WithAngleRoundToHundredth(float _azimuthDegrees, float _elevationDegrees, THRIRStruct & _HRIR ) {

			float azimuth_hundredth = RoundToHundredth(_azimuthDegrees);
			float elevation_hundredth = RoundToHundredth(_elevationDegrees);

			auto returnValue = t_HRTF_DataBase.emplace(orientation(azimuth_hundredth, elevation_hundredth), _HRIR);

			return returnValue.second;
		}

		bool Emplace_inHRTFDatabase_WithAngleRoundToHundredth(float _azimuthDegrees, float _elevationDegrees, THRIRStruct && _HRIR) {

			float azimuth_hundredth = RoundToHundredth(_azimuthDegrees);
			float elevation_hundredth = RoundToHundredth(_elevationDegrees);

			auto returnValue = t_HRTF_DataBase.emplace(orientation(azimuth_hundredth, elevation_hundredth), std::forward<THRIRStruct>(_HRIR));

			return returnValue.second;
		}

		int RoundToHundredth(float angle) {
			return static_cast<int> (round(angle * 100));
		}

		int DivideByOneHundred(float angle) {
			return static_cast<int> (round(angle / 100));

		}

		orientation OrientationDividedByOneHundred(orientation _position) {
			return orientation(DivideByOneHundred(_position.azimuth), DivideByOneHundred(_position.elevation));
		}

	};
}
#endif<|MERGE_RESOLUTION|>--- conflicted
+++ resolved
@@ -895,16 +895,9 @@
 		THRIRStruct CalculateHRIR_InOneHemispherePole(std::vector<orientation> keys_hemisphere)
 		{
 			THRIRStruct calculatedHRIR;
-<<<<<<< HEAD
 			std::vector < vector <orientation>> hemisphereParts;
 			hemisphereParts.resize(NUMBER_OF_PARTS); 
 			int border = std::ceil(360.0f / NUMBER_OF_PARTS);
-=======
-			std::vector < std::vector <orientation>> hemisphereParts;
-			hemisphereParts.resize(NUMBER_OF_PARTS);
-			int border = std::ceil(RoundToHundredth(360.0f) / NUMBER_OF_PARTS);
->>>>>>> 7dca12f5
-
 			auto currentElevation = keys_hemisphere.begin()->elevation;
 			for (auto& it : keys_hemisphere)
 			{
